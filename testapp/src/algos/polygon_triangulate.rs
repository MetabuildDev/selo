--- conflicted
+++ resolved
@@ -1,15 +1,11 @@
 use bevy::{color::palettes, input::common_conditions::input_just_pressed, prelude::*};
 use itertools::Itertools;
-use math::{primitives::Ring, triangulate_glam};
+use math::{triangulate_glam, Ring};
 
-<<<<<<< HEAD
-use crate::{line::Line, ring::RingParams, spawner::SpawnTriangle};
-=======
 use crate::{
-    polygon::{Polygon2D, PolygonLine, PolygonParams, PolygonPoint},
+    ring::{Ring2D, RingLine, RingParams, RingPoint},
     spawner::SpawnTriangle,
 };
->>>>>>> 6edbf78e
 
 use super::algostate::AlgorithmState;
 
@@ -60,13 +56,8 @@
 fn do_triangulation(
     mut cmds: Commands,
     mut spawn_triangles: EventWriter<SpawnTriangle>,
-<<<<<<< HEAD
     rings: RingParams,
-    lines: Query<&Line>,
-=======
-    polygons: PolygonParams,
-    entities: Query<Entity, Or<(With<Polygon2D>, With<PolygonLine>, With<PolygonPoint>)>>,
->>>>>>> 6edbf78e
+    entities: Query<Entity, Or<(With<Ring2D>, With<RingLine>, With<RingPoint>)>>,
 ) {
     spawn_triangles.send_batch(
         rings
@@ -90,19 +81,7 @@
             }),
     );
 
-<<<<<<< HEAD
-    rings.iter_entities().for_each(|(ring, lines_vec)| {
-        cmds.entity(ring).despawn_recursive();
-        lines_vec.iter().for_each(|line| {
-            cmds.entity(*line).despawn_recursive();
-            if let Ok(Line { start, end }) = lines.get(*line) {
-                cmds.entity(*start).despawn_recursive();
-                cmds.entity(*end).despawn_recursive();
-            }
-        });
-=======
     entities.iter().for_each(|entity| {
         cmds.entity(entity).despawn_recursive();
->>>>>>> 6edbf78e
     });
 }
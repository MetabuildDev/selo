--- conflicted
+++ resolved
@@ -2,8 +2,8 @@
 mod utils;
 mod working_plane;
 
-use geo::{MapCoords as _, StitchTriangles as _, TriangulateSpade as _};
-use primitives::*;
+use geo::{MapCoords as _, SpadeBoolops, StitchTriangles as _, TriangulateSpade as _};
+pub use primitives::*;
 
 use glam::*;
 
@@ -53,52 +53,25 @@
         .collect::<Vec<_>>()
 }
 
-<<<<<<< HEAD
+pub fn boolops_union_glam(rings: impl IntoIterator<Item = Ring>) -> MultiPolygon {
+    let rings = rings.into_iter().collect::<Vec<_>>();
+
+    rings
+        .clone()
+        .into_iter()
+        .map(|ring| MultiPolygon(vec![ring.to_polygon()]))
+        .map(|multi_poly| geo::MultiPolygon::from(&multi_poly))
+        .try_fold(empty_multipolygon(), |multi_poly, other| {
+            SpadeBoolops::union(&multi_poly, &other)
+        })
+        .map(|multi_poly| MultiPolygon::from(&multi_poly))
+        .unwrap_or(MultiPolygon(
+            rings.into_iter().map(|ring| ring.to_polygon()).collect(),
+        ))
+}
+
 pub fn buffer_polygon_glam(polygon: Polygon, expand_by: f64) -> MultiPolygon {
     let geo_polygon = geo::Polygon::from(&polygon);
-=======
-pub fn boolops_union_glam(
-    polygons: impl IntoIterator<Item = Vec<Vec2>>,
-) -> Vec<(Vec<Vec2>, Vec<Vec<Vec2>>)> {
-    let inputs = polygons.into_iter().collect::<Vec<_>>();
-
-    inputs
-        .clone()
-        .into_iter()
-        .map(vec2s_to_polygon)
-        .map(|poly| MultiPolygon::new(vec![poly]))
-        .try_fold(empty_multipolygon(), |poly, other| {
-            SpadeBoolops::union(&poly, &other)
-        })
-        .map(|multi_poly| {
-            multi_poly
-                .into_iter()
-                .map(|poly| {
-                    let exterior = linestring_to_vec2s(poly.exterior()).collect::<Vec<_>>();
-                    let interiors = poly
-                        .interiors()
-                        .into_iter()
-                        .map(linestring_to_vec2s)
-                        .map(|iter| iter.collect::<Vec<_>>())
-                        .collect::<Vec<_>>();
-                    (exterior, interiors)
-                })
-                .collect::<Vec<_>>()
-        })
-        .unwrap_or(
-            inputs
-                .into_iter()
-                .map(|inp| (inp, vec![]))
-                .collect::<Vec<_>>(),
-        )
-}
-
-pub fn buffer_polygon_glam(
-    polygon: impl IntoIterator<Item = Vec2>,
-    expand_by: f64,
-) -> Vec<Vec<Vec2>> {
-    let geo_polygon = vec2s_to_polygon(polygon);
->>>>>>> 6edbf78e
     let polygon_f64 = geo_polygon.map_coords(coord_up_precision);
 
     let buffered = geo_buffer::buffer_polygon(&polygon_f64, expand_by);

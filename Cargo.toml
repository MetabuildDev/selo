--- conflicted
+++ resolved
@@ -3,14 +3,9 @@
 members = ["selo", "testapp"]
 
 [workspace.dependencies]
-<<<<<<< HEAD
-geo = { git = "https://github.com/RobWalt/geo.git", branch = "feat/spade-boolops" }
+geo = "0.29"
 bevy_math = "0.15"
 # TODO: update RobWalt's repo to point to patched geo in geo-buffer
-=======
-geo = "0.29"
-bevy_math = "0.14"
->>>>>>> ca4af2be
 geo-buffer = { git = "https://github.com/no-materials/geo-buffer.git" }
 bevy_reflect = "0.15"
 
@@ -24,6 +19,7 @@
 serde = "1.0"
 
 selo = { path = "selo" }
+
 
 # ===========
 # dev profile
